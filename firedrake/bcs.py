# A module implementing strong (Dirichlet) boundary conditions.
import numpy as np

import functools
import itertools

import ufl
from ufl import as_ufl, UFLException, as_tensor, VectorElement
import finat

import pyop2 as op2
from pyop2.profiling import timed_function
from pyop2 import exceptions
from pyop2.utils import as_tuple

import firedrake
import firedrake.matrix as matrix
import firedrake.utils as utils
from firedrake import ufl_expr
from firedrake import slate
from firedrake import solving
from firedrake.formmanipulation import ExtractSubBlock
from firedrake.adjoint.dirichletbc import DirichletBCMixin

__all__ = ['DirichletBC', 'homogenize', 'EquationBC']


class BCBase(object):
    r'''Implementation of a base class of Dirichlet-like boundary conditions.

    :arg V: the :class:`.FunctionSpace` on which the boundary condition
        should be applied.
    :arg sub_domain: the integer id(s) of the boundary region over which the
        boundary condition should be applied. The string "on_boundary" may be used
        to indicate all of the boundaries of the domain. In the case of extrusion
        the ``top`` and ``bottom`` strings are used to flag the bcs application on
        the top and bottom boundaries of the extruded mesh respectively.
    :arg method: the method for determining boundary nodes. The default is
        "topological", indicating that nodes topologically associated with a
        boundary facet will be included. The alternative value is "geometric",
        which indicates that nodes associated with basis functions which do not
        vanish on the boundary will be included. This can be used to impose
        strong boundary conditions on DG spaces, or no-slip conditions on HDiv spaces.
    '''
    def __init__(self, V, sub_domain, method="topological"):

        # First, we bail out on zany elements.  We don't know how to do BC's for them.
        if isinstance(V.finat_element, (finat.Argyris, finat.Morley, finat.Bell)) or \
           (isinstance(V.finat_element, finat.Hermite) and V.mesh().topological_dimension() > 1):
            raise NotImplementedError("Strong BCs not implemented for element %r, use Nitsche-type methods until we figure this out" % V.finat_element)
        self._function_space = V
        self.comm = V.comm
        self.sub_domain = sub_domain
        if method not in ["topological", "geometric"]:
            raise ValueError("Unknown boundary condition method %s" % method)
        self.method = method
        # If this BC is defined on a subspace (IndexedFunctionSpace or
        # ComponentFunctionSpace, possibly recursively), pull out the appropriate
        # indices.
        components = []
        indexing = []
        indices = []
        fs = self._function_space
        while True:
            # Add index to indices if found
            if fs.index is not None:
                indexing.append(fs.index)
                indices.append(fs.index)
            if fs.component is not None:
                components.append(fs.component)
                indices.append(fs.component)
            # Now try the parent
            if fs.parent is not None:
                fs = fs.parent
            else:
                # All done
                break
        # Used for indexing functions passed in.
        self._indices = tuple(reversed(indices))
        # init bcs
        self.bcs = []
        # Remember the depth of the bc
        self._bc_depth = 0

    def __iter__(self):
        yield self
        yield from itertools.chain(*self.bcs)

    def function_space(self):
        '''The :class:`.FunctionSpace` on which this boundary condition should
        be applied.'''

        return self._function_space

    def function_space_index(self):
        fs = self._function_space
        if fs.component is not None:
            fs = fs.parent
        if fs.index is None:
            raise RuntimeError("This function should only be called when function space is indexed")
        return fs.index

    @utils.cached_property
    def domain_args(self):
        r"""The sub_domain the BC applies to."""
        # Define facet, edge, vertex using tuples:
        # Ex in 3D:
        #           user input                                                         returned keys
        # facet  = ((1, ), )                                  ->     ((2, ((1, ), )), (1, ()),         (0, ()))
        # edge   = ((1, 2), )                                 ->     ((2, ()),        (1, ((1, 2), )), (0, ()))
        # vertex = ((1, 2, 4), )                              ->     ((2, ()),        (1, ()),         (0, ((1, 2, 4), ))
        #
        # Multiple facets:
        # (1, 2, 4) := ((1, ), (2, ), (4,))                   ->     ((2, ((1, ), (2, ), (4, ))), (1, ()), (0, ()))
        #
        # One facet and two edges:
        # ((1,), (1, 3), (1, 4))                              ->     ((2, ((1,),)), (1, ((1,3), (1, 4))), (0, ()))
        #

        sub_d = self.sub_domain
        # if string, return
        if isinstance(sub_d, str):
            return (sub_d, )
        # convert: i -> (i, )
        sub_d = as_tuple(sub_d)
        # convert: (i, j, (k, l)) -> ((i, ), (j, ), (k, l))
        sub_d = [as_tuple(i) for i in sub_d]

        ndim = self.function_space().mesh()._topology_dm.getDimension()
        sd = [[] for _ in range(ndim)]
        for i in sub_d:
            sd[ndim - len(i)].append(i)
        s = []
        for i in range(ndim):
            s.append((ndim - 1 - i, as_tuple(sd[i])))
        return as_tuple(s)

    @utils.cached_property
    def nodes(self):
        '''The list of nodes at which this boundary condition applies.'''

        def hermite_stride(bcnodes):
            if isinstance(self._function_space.finat_element, finat.Hermite) and \
               self._function_space.mesh().topological_dimension() == 1:
                return bcnodes[::2]  # every second dof is the vertex value
            else:
                return bcnodes

        sub_d = self.sub_domain
        if isinstance(sub_d, str):
            return hermite_stride(self._function_space.boundary_nodes(sub_d, self.method))
        else:
            sub_d = as_tuple(sub_d)
            sub_d = [as_tuple(s) for s in sub_d]
            bcnodes = []
            for s in sub_d:
                # s is of one of the following formats:
                # facet: (i, )
                # edge: (i, j)
                # vertex: (i, j, k)

                # take intersection of facet nodes, and add it to bcnodes
                bcnodes1 = []
                if len(s) > 1 and not isinstance(self._function_space.finat_element, finat.Lagrange):
                    raise TypeError("Currently, edge conditions have only been tested with Lagrange elements")
                for ss in s:
                    # intersection of facets
                    # Edge conditions have only been tested with Lagrange elements.
                    # Need to expand the list.
                    bcnodes1.append(hermite_stride(self._function_space.boundary_nodes(ss, self.method)))
                bcnodes1 = functools.reduce(np.intersect1d, bcnodes1)
                bcnodes.append(bcnodes1)
            return np.concatenate(tuple(bcnodes))

    @utils.cached_property
    def node_set(self):
        '''The subset corresponding to the nodes at which this
        boundary condition applies.'''

        return op2.Subset(self._function_space.node_set, self.nodes)

    def zero(self, r):
        r"""Zero the boundary condition nodes on ``r``.

        :arg r: a :class:`.Function` to which the
            boundary condition should be applied.

        """
        if isinstance(r, matrix.MatrixBase):
            raise NotImplementedError("Zeroing bcs on a Matrix is not supported")

        for idx in self._indices:
            r = r.sub(idx)
        try:
            r.dat.zero(subset=self.node_set)
        except exceptions.MapValueError:
            raise RuntimeError("%r defined on incompatible FunctionSpace!" % r)

    def set(self, r, val):
        r"""Set the boundary nodes to a prescribed (external) value.
        :arg r: the :class:`Function` to which the value should be applied.
        :arg val: the prescribed value.
        """
        for idx in self._indices:
            r = r.sub(idx)
            val = val.sub(idx)
        r.assign(val, subset=self.node_set)

    def integrals(self):
        raise NotImplementedError("integrals() method has to be overwritten")

    def as_subspace(self, field, V, use_split):
        fs = self._function_space
        if fs.parent is not None and isinstance(fs.parent.ufl_element(), VectorElement):
            index = fs.parent.index
        else:
            index = fs.index
        cmpt = fs.component
        # TODO: need to test this logic
        field_renumbering = dict([f, i] for i, f in enumerate(field))
        if index in field:
            if len(field) == 1:
                W = V
            else:
                W = V.split()[field_renumbering[index]] if use_split else V.sub(field_renumbering[index])
            if cmpt is not None:
                W = W.sub(cmpt)
            return W

    def sorted_equation_bcs(self):
        return []

    def increment_bc_depth(self):
        # Increment _bc_depth by 1
        self._bc_depth += 1
        for bc in itertools.chain(*self.bcs):
            bc._bc_depth += 1

    def extract_forms(self, form_type):
        # Return boundary condition objects actually used in assembly.
        raise NotImplementedError("Method to extract form objects not implemented.")


class DirichletBC(BCBase, DirichletBCMixin):
    r'''Implementation of a strong Dirichlet boundary condition.

    :arg V: the :class:`.FunctionSpace` on which the boundary condition
        should be applied.
    :arg g: the boundary condition values. This can be a :class:`.Function` on
        ``V``, a :class:`.Constant`, an :class:`.Expression`, an
        iterable of literal constants (converted to an
        :class:`.Expression`), or a literal constant which can be
        pointwise evaluated at the nodes of
        ``V``. :class:`.Expression`\s are projected onto ``V`` if it
        does not support pointwise evaluation.
    :arg sub_domain: the integer id(s) of the boundary region over which the
        boundary condition should be applied. The string "on_boundary" may be used
        to indicate all of the boundaries of the domain. In the case of extrusion
        the ``top`` and ``bottom`` strings are used to flag the bcs application on
        the top and bottom boundaries of the extruded mesh respectively.
    :arg method: the method for determining boundary nodes. The default is
        "topological", indicating that nodes topologically associated with a
        boundary facet will be included. The alternative value is "geometric",
        which indicates that nodes associated with basis functions which do not
        vanish on the boundary will be included. This can be used to impose
        strong boundary conditions on DG spaces, or no-slip conditions on HDiv spaces.
    '''

    @DirichletBCMixin._ad_annotate_init
    def __init__(self, V, g, sub_domain, method="topological"):
        super().__init__(V, sub_domain, method=method)
        if len(V) > 1:
            raise ValueError("Cannot apply boundary conditions on mixed spaces directly.\n"
                             "Apply to the components by indexing the space with .sub(...)")
        self.function_arg = g
        self._original_arg = g
        self.is_linear = True
        self.Jp_eq_J = True

    def dirichlet_bcs(self):
        yield self

    @property
    def function_arg(self):
        '''The value of this boundary condition.'''
        if hasattr(self, "_function_arg_update"):
            self._function_arg_update()
        return self._function_arg

    def reconstruct(self, field=None, V=None, g=None, sub_domain=None, method=None, use_split=False):
        fs = self.function_space()
        if V is None:
            V = fs
        if g is None:
            g = self._original_arg
        if sub_domain is None:
            sub_domain = self.sub_domain
        if method is None:
            method = self.method
        if field is not None:
            assert V is not None, "`V` can not be `None` when `field` is not `None`"
            V = self.as_subspace(field, V, use_split)
            if V is None:
                return
        if V == fs and \
           V.parent == fs.parent and \
           V.index == fs.index and \
           (V.parent is None or V.parent.parent == fs.parent.parent) and \
           (V.parent is None or V.parent.index == fs.parent.index) and \
           g == self._original_arg and \
           sub_domain == self.sub_domain and method == self.method:
            return self
        return type(self)(V, g, sub_domain, method=method)

    @function_arg.setter
    def function_arg(self, g):
        '''Set the value of this boundary condition.'''
<<<<<<< HEAD
        if isinstance(g, function.Function):
            if g.function_space() != self.function_space():
                raise RuntimeError("%r is defined on incompatible FunctionSpace!" % g)
            self._function_arg = g
        elif isinstance(g, expression.Expression):
            self._expression_state = g._state
            self._function_arg = function.Function(self.function_space()).interpolate(g)
        elif isinstance(g, ufl.classes.Expr):
            try:
                self._function_arg = function.Function(self.function_space()).interpolate(g)
            except (NotImplementedError, AttributeError):
                # Element doesn't implement interpolation
                self._function_arg = function.Function(self.function_space()).project(g)
        else:
            try:
                g = as_ufl(g)
=======
        if isinstance(g, firedrake.Function):
            if g.function_space() != self.function_space():
                raise RuntimeError("%r is defined on incompatible FunctionSpace!" % g)
            self._function_arg = g
        elif isinstance(g, ufl.classes.Zero):
            if g.ufl_shape and g.ufl_shape != self.function_space().ufl_element().value_shape():
                raise ValueError(f"Provided boundary value {g} does not match shape of space")
            # Special case. Scalar zero for direct Function.assign.
            self._function_arg = ufl.zero()
        elif isinstance(g, ufl.classes.Expr):
            if g.ufl_shape != self.function_space().ufl_element().value_shape():
                raise RuntimeError(f"Provided boundary value {g} does not match shape of space")
            try:
                self._function_arg = firedrake.Function(self.function_space())
                self._function_arg_update = firedrake.Interpolator(g, self._function_arg).interpolate
            except (NotImplementedError, AttributeError):
                # Element doesn't implement interpolation
                self._function_arg = firedrake.Function(self.function_space()).project(g)
                self._function_arg_update = firedrake.Projector(g, self._function_arg).project
        else:
            try:
                g = as_ufl(g)
                self._function_arg = g
>>>>>>> 0432279f
            except UFLException:
                try:
                    # Recurse to handle this through interpolation.
                    self.function_arg = as_ufl(as_tensor(g))
                except UFLException:
                    raise ValueError(f"{g} is not a valid DirichletBC expression")
<<<<<<< HEAD
            self._function_arg = g
        self._currently_zeroed = False
=======
>>>>>>> 0432279f

    def homogenize(self):
        '''Convert this boundary condition into a homogeneous one.

        Set the value to zero.

        '''
        self.function_arg = 0

    def restore(self):
        '''Restore the original value of this boundary condition.

        This uses the value passed on instantiation of the object.'''
        self.function_arg = self._original_arg

    def set_value(self, val):
        '''Set the value of this boundary condition.

        :arg val: The boundary condition values.  See
            :class:`.DirichletBC` for valid values.
        '''
        self.function_arg = val
        self._original_arg = val

    @timed_function('ApplyBC')
    @DirichletBCMixin._ad_annotate_apply
    def apply(self, r, u=None):
        r"""Apply this boundary condition to ``r``.

        :arg r: a :class:`.Function` or :class:`.Matrix` to which the
            boundary condition should be applied.

        :arg u: an optional current state.  If ``u`` is supplied then
            ``r`` is taken to be a residual and the boundary condition
            nodes are set to the value ``u-bc``.  Supplying ``u`` has
            no effect if ``r`` is a :class:`.Matrix` rather than a
            :class:`.Function`. If ``u`` is absent, then the boundary
            condition nodes of ``r`` are set to the boundary condition
            values.


        If ``r`` is a :class:`.Matrix`, it will be assembled with a 1
        on diagonals where the boundary condition applies and 0 in the
        corresponding rows and columns.

        """

        if isinstance(r, matrix.MatrixBase):
            raise NotImplementedError("Capability to delay bc application has been dropped. Use assemble(a, bcs=bcs, ...) to obtain a fully assembled matrix")

        fs = self._function_space

        # Check that u matches r if supplied
        if u and u.function_space() != r.function_space():
            raise RuntimeError("Mismatching spaces for %s and %s" % (r, u))

        # Check that r's function space matches the BC's function
        # space. Run up through parents (IndexedFunctionSpace or
        # ComponentFunctionSpace) until we either match the function space, or
        # else we have a mismatch and raise an error.
        while True:
            if fs == r.function_space():
                break
            elif fs.parent is not None:
                fs = fs.parent
            else:
                raise RuntimeError("%r defined on incompatible FunctionSpace!" % r)

        # Apply the indexing to r (and u if supplied)
        for idx in self._indices:
            r = r.sub(idx)
            if u:
                u = u.sub(idx)
        if u:
            r.assign(u - self.function_arg, subset=self.node_set)
        else:
            r.assign(self.function_arg, subset=self.node_set)

    def integrals(self):
        return []

    def extract_form(self, form_type):
        # DirichletBC is directly used in assembly.
        return self


class EquationBC(object):
    r'''Construct and store EquationBCSplit objects (for `F`, `J`, and `Jp`).

    :param eq: the linear/nonlinear form equation
    :param u: the :class:`.Function` to solve for
    :arg sub_domain: see :class:`.DirichletBC`.
    :arg bcs: a list of :class:`.DirichletBC`s and/or :class:`.EquationBC`s
        to be applied to this boundary condition equation (optional)
    :param J: the Jacobian for this boundary equation (optional)
    :param Jp: a form used for preconditioning the linear system,
        optional, if not supplied then the Jacobian itself
        will be used.
    :arg method: see :class:`.DirichletBC` (optional)
    :arg V: the :class:`.FunctionSpace` on which
        the equation boundary condition is applied (optional)
    :arg is_linear: this flag is used only with the `reconstruct` method
    :arg Jp_eq_J: this flag is used only with the `reconstruct` method
    '''

    def __init__(self, *args, bcs=None, J=None, Jp=None, method="topological", V=None, is_linear=False, Jp_eq_J=False):
        from firedrake.variational_solver import check_pde_args, is_form_consistent
        if isinstance(args[0], ufl.classes.Equation):
            # initial construction from equation
            eq = args[0]
            u = args[1]
            sub_domain = args[2]
            if V is None:
                V = eq.lhs.arguments()[0].function_space()
            bcs = solving._extract_bcs(bcs)
            # Jp_eq_J is progressively evaluated as the tree is constructed
            self.Jp_eq_J = Jp is None and all([bc.Jp_eq_J for bc in bcs])

            # linear
            if isinstance(eq.lhs, ufl.Form) and isinstance(eq.rhs, ufl.Form):
                J = eq.lhs
                Jp = Jp or J
                if eq.rhs == 0:
                    F = ufl_expr.action(J, u)
                else:
                    if not isinstance(eq.rhs, (ufl.Form, slate.slate.TensorBase)):
                        raise TypeError("Provided BC RHS is a '%s', not a Form or Slate Tensor" % type(eq.rhs).__name__)
                    if len(eq.rhs.arguments()) != 1:
                        raise ValueError("Provided BC RHS is not a linear form")
                    F = ufl_expr.action(J, u) - eq.rhs
                self.is_linear = True
            # nonlinear
            else:
                if eq.rhs != 0:
                    raise TypeError("RHS of a nonlinear form equation has to be 0")
                F = eq.lhs
                J = J or ufl_expr.derivative(F, u)
                Jp = Jp or J
                self.is_linear = False
            # Check form style consistency
            is_form_consistent(self.is_linear, bcs)
            # Argument checking
            check_pde_args(F, J, Jp)
            # EquationBCSplit objects for `F`, `J`, and `Jp`
            self._F = EquationBCSplit(F, u, sub_domain, bcs=[bc if isinstance(bc, DirichletBC) else bc._F for bc in bcs], method=method, V=V)
            self._J = EquationBCSplit(J, u, sub_domain, bcs=[bc if isinstance(bc, DirichletBC) else bc._J for bc in bcs], method=method, V=V)
            self._Jp = EquationBCSplit(Jp, u, sub_domain, bcs=[bc if isinstance(bc, DirichletBC) else bc._Jp for bc in bcs], method=method, V=V)
        elif all(isinstance(args[i], EquationBCSplit) for i in range(3)):
            # reconstruction for splitting `solving_utils.split`
            self.Jp_eq_J = Jp_eq_J
            self.is_linear = is_linear
            self._F = args[0]
            self._J = args[1]
            self._Jp = args[2]
        else:
            raise TypeError("Wrong EquationBC arguments")

    def __iter__(self):
        yield from itertools.chain(self._F)

    def dirichlet_bcs(self):
        # _F, _J, and _Jp all have the same DirichletBCs
        yield from self._F.dirichlet_bcs()

    def extract_form(self, form_type):
        r"""Return :class:`.EquationBCSplit` associated with the given 'form_type'.

        :arg form_type: Form to extract; 'F', 'J', or 'Jp'.
        """
        if form_type not in {"F", "J", "Jp"}:
            raise ValueError("Unknown form_type: 'form_type' must be 'F', 'J', or 'Jp'.")
        else:
            return getattr(self, f"_{form_type}")

    def reconstruct(self, V, subu, u, field):
        _F = self._F.reconstruct(field=field, V=V, subu=subu, u=u)
        _J = self._J.reconstruct(field=field, V=V, subu=subu, u=u)
        _Jp = self._Jp.reconstruct(field=field, V=V, subu=subu, u=u)
        if all([_F is not None, _J is not None, _Jp is not None]):
            return EquationBC(_F, _J, _Jp, Jp_eq_J=self.Jp_eq_J, is_linear=self.is_linear)


class EquationBCSplit(BCBase):
    r'''Class for a BC tree that stores/manipulates either `F`, `J`, or `Jp`.

    :param form: the linear/nonlinear form: `F`, `J`, or `Jp`.
    :param u: the :class:`.Function` to solve for
    :arg sub_domain: see :class:`.DirichletBC`.
    :arg bcs: a list of :class:`.DirichletBC`s and/or :class:`.EquationBC`s
        to be applied to this boundary condition equation (optional)
    :arg method: see :class:`.DirichletBC` (optional)
    :arg V: the :class:`.FunctionSpace` on which
        the equation boundary condition is applied (optional)
    '''

    def __init__(self, form, u, sub_domain, bcs=None, method="topological", V=None):
        # This nested structure will enable recursive application of boundary conditions.
        #
        # def _assemble(..., bcs, ...)
        #     ...
        #     for bc in bcs:
        #         # boundary conditions for boundary conditions for boun...
        #         ... _assemble(bc.f, bc.bcs, ...)
        #     ...
        self.f = form
        self.u = u
        if V is None:
            V = self.f.arguments()[0].function_space()
        super(EquationBCSplit, self).__init__(V, sub_domain, method=method)
        # overwrite bcs
        self.bcs = bcs or []
        for bc in self.bcs:
            bc.increment_bc_depth()

    def dirichlet_bcs(self):
        for bc in self.bcs:
            yield from bc.dirichlet_bcs()

    def sorted_equation_bcs(self):
        # Create a list of EquationBCSplit objects
        sorted_ebcs = list(bc for bc in itertools.chain(*self.bcs) if isinstance(bc, EquationBCSplit))
        # Sort this list to avoid `self._y` copys in matrix_free/operators.py
        sorted_ebcs.sort(key=lambda bc: bc._bc_depth, reverse=True)
        return sorted_ebcs

    def integrals(self):
        return self.f.integrals()

    def add(self, bc):
        if not isinstance(bc, (DirichletBC, EquationBCSplit)):
            raise TypeError("EquationBCSplit.add expects an instance of DirichletBC or EquationBCSplit.")
        bc.increment_bc_depth()
        self.bcs.append(bc)

    def reconstruct(self, field=None, V=None, subu=None, u=None, row_field=None, col_field=None, action_x=None, use_split=False):
        subu = subu or self.u
        row_field = row_field or field
        col_field = col_field or field
        # define W and form
        if field is None:
            # Returns self
            W = self._function_space
            form = self.f
        else:
            assert V is not None, "`V` can not be `None` when `field` is not `None`"
            W = self.as_subspace(field, V, use_split)
            if W is None:
                return
            rank = len(self.f.arguments())
            splitter = ExtractSubBlock()
            if rank == 1:
                form = splitter.split(self.f, argument_indices=(row_field, ))
            elif rank == 2:
                form = splitter.split(self.f, argument_indices=(row_field, col_field))
            if u is not None:
                form = firedrake.replace(form, {self.u: u})
        if action_x is not None:
            assert len(form.arguments()) == 2, "rank of self.f must be 2 when using action_x parameter"
            form = ufl_expr.action(form, action_x)
        ebc = EquationBCSplit(form, subu, self.sub_domain, method=self.method, V=W)
        for bc in self.bcs:
            if isinstance(bc, DirichletBC):
                ebc.add(bc.reconstruct(V=W, g=bc.function_arg, sub_domain=bc.sub_domain, method=bc.method, use_split=use_split))
            elif isinstance(bc, EquationBCSplit):
                bc_temp = bc.reconstruct(field=field, V=V, subu=subu, u=u, row_field=row_field, col_field=col_field, action_x=action_x, use_split=use_split)
                # Due to the "if index", bc_temp can be None
                if bc_temp is not None:
                    ebc.add(bc_temp)
        return ebc


def homogenize(bc):
    r"""Create a homogeneous version of a :class:`.DirichletBC` object and return it. If
    ``bc`` is an iterable containing one or more :class:`.DirichletBC` objects,
    then return a list of the homogeneous versions of those :class:`.DirichletBC`\s.

    :arg bc: a :class:`.DirichletBC`, or iterable object comprising :class:`.DirichletBC`\(s).
    """
    if isinstance(bc, (tuple, list)):
        lst = []
        for i in bc:
            if not isinstance(i, DirichletBC):
                raise TypeError("homogenize only makes sense for DirichletBCs")
            lst.append(DirichletBC(i.function_space(), 0, i.sub_domain))
        return lst
    elif isinstance(bc, DirichletBC):
        return DirichletBC(bc.function_space(), 0, bc.sub_domain)
    else:
        raise TypeError("homogenize only takes a DirichletBC or a list/tuple of DirichletBCs")<|MERGE_RESOLUTION|>--- conflicted
+++ resolved
@@ -315,24 +315,6 @@
     @function_arg.setter
     def function_arg(self, g):
         '''Set the value of this boundary condition.'''
-<<<<<<< HEAD
-        if isinstance(g, function.Function):
-            if g.function_space() != self.function_space():
-                raise RuntimeError("%r is defined on incompatible FunctionSpace!" % g)
-            self._function_arg = g
-        elif isinstance(g, expression.Expression):
-            self._expression_state = g._state
-            self._function_arg = function.Function(self.function_space()).interpolate(g)
-        elif isinstance(g, ufl.classes.Expr):
-            try:
-                self._function_arg = function.Function(self.function_space()).interpolate(g)
-            except (NotImplementedError, AttributeError):
-                # Element doesn't implement interpolation
-                self._function_arg = function.Function(self.function_space()).project(g)
-        else:
-            try:
-                g = as_ufl(g)
-=======
         if isinstance(g, firedrake.Function):
             if g.function_space() != self.function_space():
                 raise RuntimeError("%r is defined on incompatible FunctionSpace!" % g)
@@ -356,18 +338,12 @@
             try:
                 g = as_ufl(g)
                 self._function_arg = g
->>>>>>> 0432279f
             except UFLException:
                 try:
                     # Recurse to handle this through interpolation.
                     self.function_arg = as_ufl(as_tensor(g))
                 except UFLException:
                     raise ValueError(f"{g} is not a valid DirichletBC expression")
-<<<<<<< HEAD
-            self._function_arg = g
-        self._currently_zeroed = False
-=======
->>>>>>> 0432279f
 
     def homogenize(self):
         '''Convert this boundary condition into a homogeneous one.
