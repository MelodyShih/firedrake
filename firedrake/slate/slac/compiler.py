--- conflicted
+++ resolved
@@ -152,11 +152,7 @@
     statements.append(ast.Incr(result_sym, cpp_string))
 
     # Generate arguments for the macro kernel
-<<<<<<< HEAD
-    args = [result, ast.Decl("%s **" % SCALAR_TYPE, builder.coord_sym)]
-=======
-    args = [result, ast.Decl("%s **" % scalar_type(), coordsym)]
->>>>>>> 7b172398
+    args = [result, ast.Decl("%s **" % scalar_type(), builder.coord_sym)]
 
     # Orientation information
     if builder.oriented:
@@ -550,9 +546,6 @@
     else:
         order = ""
 
-<<<<<<< HEAD
-    return "Eigen::Matrix<double, %d, %d%s>" % (rows, cols, order)
-=======
     if get_config()['options']['complex']:
         return "Eigen::Matrix<std::complex<double>, %d, %d%s>" % (rows, cols, order)
     else:
@@ -598,5 +591,4 @@
         else:
             tensor = temporary
 
-    return tensor
->>>>>>> 7b172398
+    return tensor