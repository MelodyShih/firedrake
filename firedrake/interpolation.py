--- conflicted
+++ resolved
@@ -230,11 +230,7 @@
             raise NotImplementedError("Interpolation onto another mesh not supported.")
         ast, oriented, needs_cell_sizes, coefficients, _ = compile_expression_dual_evaluation(expr, to_element, coords,
                                                                                               domain=V.mesh(), coffee=False)
-<<<<<<< HEAD
-        kernel = op2.Kernel(ast, ast.name)
-=======
         kernel = op2.Kernel(ast, ast.name, requires_zeroed_output_arguments=True)
->>>>>>> 0432279f
     elif hasattr(expr, "eval"):
         to_pts = []
         for dual in to_element.fiat_equivalent.dual_basis():
