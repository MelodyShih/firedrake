import numpy
from functools import partial

import FIAT
import ufl
from ufl.algorithms import extract_arguments

from pyop2 import op2

from tsfc.fiatinterface import create_element
from tsfc import compile_expression_at_points as compile_ufl_kernel

import firedrake
from firedrake import utils

__all__ = ("interpolate", "Interpolator")


def interpolate(expr, V, subset=None, access=op2.WRITE):
    """Interpolate an expression onto a new function in V.
    :arg expr: an :class:`.Expression`.
    :arg V: the :class:`.FunctionSpace` to interpolate into (or else
        an existing :class:`.Function`).
    :kwarg subset: An optional :class:`pyop2.Subset` to apply the
        interpolation over.
    :kwarg access: The access descriptor for combining updates to shared dofs.
    Returns a new :class:`.Function` in the space ``V`` (or ``V`` if
    it was a Function).
    .. note::
       If you find interpolating the same expression again and again
       (for example in a time loop) you may find you get better
       performance by using an :class:`Interpolator` instead.
    """
    return Interpolator(expr, V, subset=subset, access=access).interpolate()


class Interpolator(object):
    """A reusable interpolation object.
    :arg expr: The expression to interpolate.
    :arg V: The :class:`.FunctionSpace` or :class:`.Function` to
        interpolate into.
    :kwarg subset: An optional :class:`pyop2.Subset` to apply the
        interpolation over.
    :kwarg freeze_expr: Set to True to prevent the expression being
        re-evaluated on each call.
    This object can be used to carry out the same interpolation
    multiple times (for example in a timestepping loop).
    .. note::
       The :class:`Interpolator` holds a reference to the provided
       arguments (such that they won't be collected until the
       :class:`Interpolator` is also collected).
    """
    def __init__(self, expr, V, subset=None, freeze_expr=False, access=op2.WRITE):
<<<<<<< HEAD
        self.callable, arguments = make_interpolator(expr, V, subset, access)
        self.arguments = arguments
        self.nargs = len(arguments)
=======
        self.callable, args = make_interpolator(expr, V, subset, access)
        self.arguments = args
        self.nargs = len(args)
>>>>>>> ea152e75
        self.freeze_expr = freeze_expr
        self.V = V

    @utils.known_pyop2_safe
    def interpolate(self, *function, output=None, transpose=False):
        """Compute the interpolation.
        :arg function: If the expression being interpolated contains an
           :class:`ufl.Argument`, then the :class:`.Function` value to
           interpolate.
        :kwarg output: Optional. A :class:`.Function` to contain the output.
        :kwarg transpose: Set to true to apply the transpose (adjoint) of the
           interpolation operator.
        :returns: The resulting interpolated :class:`.Function`.
        """
        if transpose and not self.nargs:
            raise ValueError("Can currently only apply transpose interpolation with arguments.")
        if self.nargs != len(function):
            raise ValueError("Passed %d Functions to interpolate, expected %d"
                             % (len(function), self.nargs))
        try:
            assembled_interpolator = self.frozen_assembled_interpolator
            copy_required = True
        except AttributeError:
            assembled_interpolator = self.callable()
            copy_required = False  # Return the original
            if self.freeze_expr:
                if self.nargs:
                    # Interpolation operator
                    self.frozen_assembled_interpolator = assembled_interpolator
                else:
                    # Interpolation action
                    self.frozen_assembled_interpolator = assembled_interpolator.copy()

        if self.nargs:
            assembled_interpolator._force_evaluation()
            function, = function
            if transpose:
                mul = assembled_interpolator.handle.multTranspose
                V = self.arguments[0].function_space()
            else:
                mul = assembled_interpolator.handle.mult
                V = self.V
            result = output or firedrake.Function(V)
            with function.dat.vec_ro as x, result.dat.vec_wo as out:
                mul(x, out)
            return result

        else:
            if output:
                output.assign(assembled_interpolator)
                return output
            if isinstance(self.V, firedrake.Function):
                if copy_required:
                    self.V.assign(assembled_interpolator)
                return self.V
            else:
                if copy_required:
                    return assembled_interpolator.copy()
                else:
                    return assembled_interpolator


def make_interpolator(expr, V, subset, access):
    assert isinstance(expr, ufl.classes.Expr)

    if isinstance(expr, firedrake.Expression):
        arguments = ()
    else:
        arguments = extract_arguments(expr)
    if len(arguments) == 0:
        if isinstance(V, firedrake.Function):
            f = V
            V = f.function_space()
        else:
            f = firedrake.Function(V)
        tensor = f.dat
    elif len(arguments) == 1:
        if isinstance(V, firedrake.Function):
            raise ValueError("Cannot interpolate an expression with an argument into a Function")

        argfs = arguments[0].function_space()
        sparsity = op2.Sparsity((V.dof_dset, argfs.dof_dset),
                                ((V.cell_node_map(), argfs.cell_node_map()),),
                                name="%s_%s_sparsity" % (V.name, argfs.name),
                                nest=False,
                                block_sparse=True)
        tensor = op2.Mat(sparsity)
        f = tensor
    else:
        raise ValueError("Cannot interpolate an expression with %d arguments" % len(arguments))

    # Make sure we have an expression of the right length i.e. a value for
    # each component in the value shape of each function space
    dims = [numpy.prod(fs.ufl_element().value_shape(), dtype=int)
            for fs in V]
    loops = []
    if numpy.prod(expr.ufl_shape, dtype=int) != sum(dims):
        raise RuntimeError('Expression of length %d required, got length %d'
                           % (sum(dims), numpy.prod(expr.ufl_shape, dtype=int)))

    if not isinstance(expr, firedrake.Expression):
        if len(V) > 1:
            raise NotImplementedError(
                "UFL expressions for mixed functions are not yet supported.")
        loops.extend(_interpolator(V, tensor, expr, subset, arguments, access))
    elif hasattr(expr, 'eval'):
        if len(V) > 1:
            raise NotImplementedError(
                "Python expressions for mixed functions are not yet supported.")
        loops.extend(_interpolator(V, tensor, expr, subset, arguments, access))
    else:
        raise ValueError("Don't know how to interpolate a %r" % expr)

    def callable(loops, f):
        for l in loops:
            l()
        return f

    return partial(callable, loops, f), arguments


def _interpolator(V, tensor, expr, subset, arguments, access):
    to_element = create_element(V.ufl_element(), vector_is_mixed=False)
    to_pts = []

    if access is op2.READ:
        raise ValueError("Can't have READ access for output function")
    if V.ufl_element().mapping() != "identity":
        raise NotImplementedError("Can only interpolate onto elements "
                                  "with affine mapping. Try projecting instead")

    for dual in to_element.dual_basis():
        if not isinstance(dual, FIAT.functional.PointEvaluation):
            raise NotImplementedError("Can only interpolate onto point "
                                      "evaluation operators. Try projecting instead")
        pts, = dual.pt_dict.keys()
        to_pts.append(pts)

    if len(expr.ufl_shape) != len(V.ufl_element().value_shape()):
        raise RuntimeError('Rank mismatch: Expression rank %d, FunctionSpace rank %d'
                           % (len(expr.ufl_shape), len(V.ufl_element().value_shape())))

    if expr.ufl_shape != V.ufl_element().value_shape():
        raise RuntimeError('Shape mismatch: Expression shape %r, FunctionSpace shape %r'
                           % (expr.ufl_shape, V.ufl_element().value_shape()))

    mesh = V.ufl_domain()
    coords = mesh.coordinates

    if not isinstance(expr, firedrake.Expression):
        if expr.ufl_domain() and expr.ufl_domain() != V.mesh():
            raise NotImplementedError("Interpolation onto another mesh not supported.")
        if expr.ufl_shape != V.shape:
            raise ValueError("UFL expression has incorrect shape for interpolation.")
        ast, oriented, needs_cell_sizes, coefficients, _ = compile_ufl_kernel(expr, to_pts, V.ufl_element(), coords, coffee=False)
        kernel = op2.Kernel(ast, ast.name)
    elif hasattr(expr, "eval"):
        kernel, oriented, needs_cell_sizes, coefficients = compile_python_kernel(expr, to_pts, to_element, V, coords)
    else:
        raise RuntimeError("Attempting to evaluate an Expression which has no value.")

    cell_set = coords.cell_set
    if subset is not None:
        assert subset.superset == cell_set
        cell_set = subset
    arguments = [kernel, cell_set]

    if tensor in set((c.dat for c in coefficients)):
        output = tensor
        tensor = op2.Dat(tensor.dataset)
        if access is not op2.WRITE:
            copyin = (partial(output.copy, tensor), )
        else:
            copyin = ()
        copyout = (partial(tensor.copy, output), )
    else:
        copyin = ()
        copyout = ()
    if isinstance(tensor, op2.Dat):
        arguments.append(tensor(access, V.cell_node_map()))
    else:
        assert access == op2.WRITE  # Other access descriptors not done for Matrices.
        arguments.append(tensor(op2.WRITE, (V.cell_node_map(),
                                       arguments[0].function_space().cell_node_map())))
    if oriented:
        co = mesh.cell_orientations()
        arguments.append(co.dat(op2.READ, co.cell_node_map()))
    if needs_cell_sizes:
        cs = mesh.cell_sizes
        arguments.append(cs.dat(op2.READ, cs.cell_node_map()))
    for coefficient in coefficients:
        m_ = coefficient.cell_node_map()
        arguments.append(coefficient.dat(op2.READ, m_))

    for o in coefficients:
        domain = o.ufl_domain()
        if domain is not None and domain.topology != mesh.topology:
            raise NotImplementedError("Interpolation onto another mesh not supported.")

    if isinstance(tensor, op2.Mat):
        return partial(op2.par_loop, *arguments), tensor.assemble()
    else:
        return copyin + (partial(op2.par_loop, *arguments), ) + copyout


class GlobalWrapper(object):
    """Wrapper object that fakes a Global to behave like a Function."""
    def __init__(self, glob):
        self.dat = glob
        self.cell_node_map = lambda *arguments: None
        self.ufl_domain = lambda: None


def compile_python_kernel(expression, to_pts, to_element, fs, coords):
    """Produce a :class:`PyOP2.Kernel` wrapping the eval method on the
    function provided."""

    coords_space = coords.function_space()
    coords_element = create_element(coords_space.ufl_element(), vector_is_mixed=False)

    X_remap = list(coords_element.tabulate(0, to_pts).values())[0]

    # The par_loop will just pass us arguments, since it doesn't
    # know about keyword arguments at all so unpack into a dict that we
    # can pass to the user's eval method.
    def kernel(output, x, *arguments):
        kwargs = {}
        for (slot, _), arg in zip(expression._user_args, arguments):
            kwargs[slot] = arg
        X = numpy.dot(X_remap.T, x)

        for i in range(len(output)):
            # Pass a slice for the scalar case but just the
            # current vector in the VFS case. This ensures the
            # eval method has a Dolfin compatible API.
            expression.eval(output[i:i+1, ...] if numpy.ndim(output) == 1 else output[i, ...],
                            X[i:i+1, ...] if numpy.ndim(X) == 1 else X[i, ...], **kwargs)

    coefficients = [coords]
    for _, arg in expression._user_args:
        coefficients.append(GlobalWrapper(arg))
    return kernel, False, False, tuple(coefficients)<|MERGE_RESOLUTION|>--- conflicted
+++ resolved
@@ -51,15 +51,9 @@
        :class:`Interpolator` is also collected).
     """
     def __init__(self, expr, V, subset=None, freeze_expr=False, access=op2.WRITE):
-<<<<<<< HEAD
         self.callable, arguments = make_interpolator(expr, V, subset, access)
         self.arguments = arguments
         self.nargs = len(arguments)
-=======
-        self.callable, args = make_interpolator(expr, V, subset, access)
-        self.arguments = args
-        self.nargs = len(args)
->>>>>>> ea152e75
         self.freeze_expr = freeze_expr
         self.V = V
 
