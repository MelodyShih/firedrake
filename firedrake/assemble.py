import numpy
import ufl
from collections import defaultdict
from itertools import chain

from pyop2 import op2
from pyop2.base import collecting_loops
from pyop2.exceptions import MapValueError, SparsityFormatError

from firedrake import assemble_expressions
from firedrake import tsfc_interface
from firedrake import function
from firedrake import matrix
from firedrake import parameters
from firedrake import solving
from firedrake import utils
from firedrake.slate import slate
from firedrake.slate import slac

from firedrake_configuration import get_config


__all__ = ["assemble"]


def assemble(f, tensor=None, bcs=None, form_compiler_parameters=None,
             inverse=False, mat_type=None, sub_mat_type=None,
             appctx={}, options_prefix=None, **kwargs):
    """Evaluate f.

    :arg f: a :class:`~ufl.classes.Form`, :class:`~ufl.classes.Expr` or
            a :class:`~slate.TensorBase` expression.
    :arg tensor: an existing tensor object to place the result in
         (optional).
    :arg bcs: a list of boundary conditions to apply (optional).
    :arg form_compiler_parameters: (optional) dict of parameters to pass to
         the form compiler.  Ignored if not assembling a
         :class:`~ufl.classes.Form`.  Any parameters provided here will be
         overridden by parameters set on the :class:`~ufl.classes.Measure` in the
         form.  For example, if a ``quadrature_degree`` of 4 is
         specified in this argument, but a degree of 3 is requested in
         the measure, the latter will be used.
    :arg inverse: (optional) if f is a 2-form, then assemble the inverse
         of the local matrices.
    :arg mat_type: (optional) string indicating how a 2-form (matrix) should be
         assembled -- either as a monolithic matrix ('aij' or 'baij'), a block matrix
         ('nest'), or left as a :class:`.ImplicitMatrix` giving matrix-free
         actions ('matfree').  If not supplied, the default value in
         ``parameters["default_matrix_type"]`` is used.  BAIJ differs
         from AIJ in that only the block sparsity rather than the dof
         sparsity is constructed.  This can result in some memory
         savings, but does not work with all PETSc preconditioners.
         BAIJ matrices only make sense for non-mixed matrices.
    :arg sub_mat_type: (optional) string indicating the matrix type to
         use *inside* a nested block matrix.  Only makes sense if
         ``mat_type`` is ``nest``.  May be one of 'aij' or 'baij'.  If
         not supplied, defaults to ``parameters["default_sub_matrix_type"]``.
    :arg appctx: Additional information to hang on the assembled
         matrix if an implicit matrix is requested (mat_type "matfree").
    :arg options_prefix: PETSc options prefix to apply to matrices.

    If f is a :class:`~ufl.classes.Form` then this evaluates the corresponding
    integral(s) and returns a :class:`float` for 0-forms, a
    :class:`.Function` for 1-forms and a :class:`.Matrix` or :class:`.ImplicitMatrix`
    for 2-forms.

    If f is an expression other than a form, it will be evaluated
    pointwise on the :class:`.Function`\s in the expression. This will
    only succeed if all the Functions are on the same
    :class:`.FunctionSpace`.

    If f is a Slate tensor expression, then it will be compiled using Slate's
    linear algebra compiler.

    If ``tensor`` is supplied, the assembled result will be placed
    there, otherwise a new object of the appropriate type will be
    returned.

    If ``bcs`` is supplied and ``f`` is a 2-form, the rows and columns
    of the resulting :class:`.Matrix` corresponding to boundary nodes
    will be set to 0 and the diagonal entries to 1. If ``f`` is a
    1-form, the vector entries at boundary nodes are set to the
    boundary condition values.
    """

    if "nest" in kwargs:
        nest = kwargs.pop("nest")
        from firedrake.logging import warning, RED
        warning(RED % "The 'nest' argument is deprecated, please set 'mat_type' instead")
        if nest is not None:
            mat_type = "nest" if nest else "aij"

    collect_loops = kwargs.pop("collect_loops", False)
    allocate_only = kwargs.pop("allocate_only", False)
    if len(kwargs) > 0:
        raise TypeError("Unknown keyword arguments '%s'" % ', '.join(kwargs.keys()))

    if get_config()['options']['complex']:
        if form_compiler_parameters is None:
            form_compiler_parameters = {}
        form_compiler_parameters['scalar_type'] = 'double complex'

    if isinstance(f, (ufl.form.Form, slate.TensorBase)):
        return _assemble(f, tensor=tensor, bcs=solving._extract_bcs(bcs),
                         form_compiler_parameters=form_compiler_parameters,
                         inverse=inverse, mat_type=mat_type,
                         sub_mat_type=sub_mat_type, appctx=appctx,
                         collect_loops=collect_loops,
                         allocate_only=allocate_only,
                         options_prefix=options_prefix)
    elif isinstance(f, ufl.core.expr.Expr):
        return assemble_expressions.assemble_expression(f)
    else:
        raise TypeError("Unable to assemble: %r" % f)


def allocate_matrix(f, bcs=None, form_compiler_parameters=None,
                    inverse=False, mat_type=None, sub_mat_type=None, appctx={},
                    options_prefix=None):
    """Allocate a matrix given a form.  To be used with :func:`create_assembly_callable`.

    .. warning::

       Do not use this function unless you know what you're doing.
    """
    if get_config()['options']['complex']:
        if form_compiler_parameters is None:
            form_compiler_parameters = {}
        form_compiler_parameters['scalar_type'] = 'double complex'
    return _assemble(f, bcs=bcs, form_compiler_parameters=form_compiler_parameters,
                     inverse=inverse, mat_type=mat_type, sub_mat_type=sub_mat_type,
                     appctx=appctx, allocate_only=True,
                     options_prefix=options_prefix)


def create_assembly_callable(f, tensor=None, bcs=None, form_compiler_parameters=None,
                             inverse=False, mat_type=None, sub_mat_type=None):
    """Create a callable object than be used to assemble f into a tensor.

    This is really only designed to be used inside residual and
    jacobian callbacks, since it always assembles back into the
    initially provided tensor.  See also :func:`allocate_matrix`.

    .. warning::

       Really do not use this function unless you know what you're doing.
    """
    if tensor is None:
        raise ValueError("Have to provide tensor to write to")
    if mat_type == "matfree":
        return tensor.assemble
    if get_config()['options']['complex']:
        if form_compiler_parameters is None:
            form_compiler_parameters = {}
        form_compiler_parameters['scalar_type'] = 'double complex'
    loops = _assemble(f, tensor=tensor, bcs=bcs,
                      form_compiler_parameters=form_compiler_parameters,
                      inverse=inverse, mat_type=mat_type,
                      sub_mat_type=sub_mat_type,
                      collect_loops=True)

    def thunk():
        for kernel in loops:
            kernel()
    return thunk


@utils.known_pyop2_safe
def _assemble(f, tensor=None, bcs=None, form_compiler_parameters=None,
              inverse=False, mat_type=None, sub_mat_type=None,
              appctx={},
              options_prefix=None,
              collect_loops=False,
              allocate_only=False):
    """Assemble the form or Slate expression f and return a Firedrake object
    representing the result. This will be a :class:`float` for 0-forms/rank-0
    Slate tensors, a :class:`.Function` for 1-forms/rank-1 Slate tensors and
    a :class:`.Matrix` for 2-forms/rank-2 Slate tensors.

    :arg bcs: A tuple of :class`.DirichletBC`\s to be applied.
    :arg tensor: An existing tensor object into which the form should be
        assembled. If this is not supplied, a new tensor will be created for
        the purpose.
    :arg form_compiler_parameters: (optional) dict of parameters to pass to
        the form compiler.
    :arg inverse: (optional) if f is a 2-form, then assemble the inverse
         of the local matrices.
    :arg mat_type: (optional) type for assembled matrices, one of
        "nest", "aij", "baij", or "matfree".
    :arg sub_mat_type: (optional) type for assembled sub matrices
        inside a "nest" matrix.  One of "aij" or "baij".
    :arg appctx: Additional information to hang on the assembled
         matrix if an implicit matrix is requested (mat_type "matfree").
    :arg options_prefix: An options prefix for the PETSc matrix
        (ignored if not assembling a bilinear form).
    """
    if mat_type is None:
        mat_type = parameters.parameters["default_matrix_type"]
    if mat_type not in ["matfree", "aij", "baij", "nest"]:
        raise ValueError("Unrecognised matrix type, '%s'" % mat_type)
    if sub_mat_type is None:
        sub_mat_type = parameters.parameters["default_sub_matrix_type"]
    if sub_mat_type not in ["aij", "baij"]:
        raise ValueError("Invalid submatrix type, '%s' (not 'aij' or 'baij')", sub_mat_type)

    if form_compiler_parameters:
        form_compiler_parameters = form_compiler_parameters.copy()
    else:
        form_compiler_parameters = {}
    form_compiler_parameters["assemble_inverse"] = inverse

    topology = f.ufl_domains()[0].topology
    for m in f.ufl_domains():
        # Ensure mesh is "initialised" (could have got here without
        # building a functionspace (e.g. if integrating a constant)).
        m.init()
        if m.topology != topology:
            raise NotImplementedError("All integration domains must share a mesh topology.")

    for o in chain(f.arguments(), f.coefficients()):
        domain = o.ufl_domain()
        if domain is not None and domain.topology != topology:
            raise NotImplementedError("Assembly with multiple meshes not supported.")

    if isinstance(f, slate.TensorBase):
        kernels = slac.compile_expression(f, tsfc_parameters=form_compiler_parameters)
        integral_types = [kernel.kinfo.integral_type for kernel in kernels]
    else:
        kernels = tsfc_interface.compile_form(f, "form", parameters=form_compiler_parameters, inverse=inverse)
        integral_types = [integral.integral_type() for integral in f.integrals()]

    rank = len(f.arguments())

    is_mat = rank == 2
    is_vec = rank == 1

    if any((coeff.function_space() and coeff.function_space().component is not None)
           for coeff in f.coefficients()):
        raise NotImplementedError("Integration of subscripted VFS not yet implemented")

    if inverse and rank != 2:
        raise ValueError("Can only assemble the inverse of a 2-form")

    zero_tensor = lambda: None

    if is_mat:
        matfree = mat_type == "matfree"
        nest = mat_type == "nest"
        if nest:
            baij = sub_mat_type == "baij"
        else:
            baij = mat_type == "baij"
        if matfree:  # intercept matrix-free matrices here
            if inverse:
                raise NotImplementedError("Inverse not implemented with matfree")
            if collect_loops:
                raise NotImplementedError("Can't collect loops with matfree")
            if tensor is None:
                return matrix.ImplicitMatrix(f, bcs,
                                             fc_params=form_compiler_parameters,
                                             appctx=appctx,
                                             options_prefix=options_prefix)
            if not isinstance(tensor, matrix.ImplicitMatrix):
                raise ValueError("Expecting implicit matrix with matfree")
            tensor.assemble()
            return tensor
        test, trial = f.arguments()

        map_pairs = []
        cell_domains = []
        exterior_facet_domains = []
        interior_facet_domains = []
        if tensor is None:
            # For horizontal facets of extruded meshes, the corresponding domain
            # in the base mesh is the cell domain. Hence all the maps used for top
            # bottom and interior horizontal facets will use the cell to dofs map
            # coming from the base mesh as a starting point for the actual dynamic map
            # computation.
            for integral_type in integral_types:
                if integral_type == "cell":
                    cell_domains.append(op2.ALL)
                elif integral_type == "exterior_facet":
                    exterior_facet_domains.append(op2.ALL)
                elif integral_type == "interior_facet":
                    interior_facet_domains.append(op2.ALL)
                elif integral_type == "exterior_facet_bottom":
                    cell_domains.append(op2.ON_BOTTOM)
                elif integral_type == "exterior_facet_top":
                    cell_domains.append(op2.ON_TOP)
                elif integral_type == "exterior_facet_vert":
                    exterior_facet_domains.append(op2.ALL)
                elif integral_type == "interior_facet_horiz":
                    cell_domains.append(op2.ON_INTERIOR_FACETS)
                elif integral_type == "interior_facet_vert":
                    interior_facet_domains.append(op2.ALL)
                else:
                    raise ValueError('Unknown integral type "%s"' % integral_type)

            # To avoid an extra check for extruded domains, the maps that are being passed in
            # are DecoratedMaps. For the non-extruded case the DecoratedMaps don't restrict the
            # space over which we iterate as the domains are dropped at Sparsity construction
            # time. In the extruded case the cell domains are used to identify the regions of the
            # mesh which require allocation in the sparsity.
            if cell_domains:
                map_pairs.append((op2.DecoratedMap(test.cell_node_map(), cell_domains),
                                  op2.DecoratedMap(trial.cell_node_map(), cell_domains)))
            if exterior_facet_domains:
                map_pairs.append((op2.DecoratedMap(test.exterior_facet_node_map(), exterior_facet_domains),
                                  op2.DecoratedMap(trial.exterior_facet_node_map(), exterior_facet_domains)))
            if interior_facet_domains:
                map_pairs.append((op2.DecoratedMap(test.interior_facet_node_map(), interior_facet_domains),
                                  op2.DecoratedMap(trial.interior_facet_node_map(), interior_facet_domains)))

            map_pairs = tuple(map_pairs)
            # Construct OP2 Mat to assemble into
            fs_names = (test.function_space().name, trial.function_space().name)

            try:
                sparsity = op2.Sparsity((test.function_space().dof_dset,
                                         trial.function_space().dof_dset),
                                        map_pairs,
                                        "%s_%s_sparsity" % fs_names,
                                        nest=nest,
                                        block_sparse=baij)
            except SparsityFormatError:
                raise ValueError("Monolithic matrix assembly is not supported for systems with R-space blocks.")

<<<<<<< HEAD
            if 'scalar_type' in form_compiler_parameters and form_compiler_parameters['scalar_type'] == 'double complex':
                matrixdtype = numpy.complex128
            else:
                matrixdtype = numpy.float64
            result_matrix = matrix.Matrix(f, bcs, sparsity, matrixdtype,
                                          "%s_%s_matrix" % fs_names)
=======
            result_matrix = matrix.Matrix(f, bcs, sparsity, numpy.float64,
                                          "%s_%s_matrix" % fs_names,
                                          options_prefix=options_prefix)
>>>>>>> 2da6c4b1
            tensor = result_matrix._M
        else:
            if isinstance(tensor, matrix.ImplicitMatrix):
                raise ValueError("Expecting matfree with implicit matrix")

            result_matrix = tensor
            # Replace any bcs on the tensor we passed in
            result_matrix.bcs = bcs
            tensor = tensor._M
            zero_tensor = tensor.zero

        if result_matrix.block_shape != (1, 1) and mat_type == "baij":
            raise ValueError("BAIJ matrix type makes no sense for mixed spaces, use 'aij'")

        def mat(testmap, trialmap, i, j):
            m = testmap(test.function_space()[i])
            n = trialmap(trial.function_space()[j])
            maps = (m[op2.i[0]] if m else None,
                    n[op2.i[1 if m else 0]] if n else None)
            return tensor[i, j](op2.INC, maps)
        result = lambda: result_matrix
        if allocate_only:
            result_matrix._assembly_callback = None
            return result_matrix
    elif is_vec:
        test = f.arguments()[0]
        if tensor is None:
            result_function = function.Function(test.function_space())
            tensor = result_function.dat
        else:
            result_function = tensor
            tensor = result_function.dat
            zero_tensor = tensor.zero

        def vec(testmap, i):
            _testmap = testmap(test.function_space()[i])
            return tensor[i](op2.INC, _testmap[op2.i[0]] if _testmap else None)
        result = lambda: result_function
    else:
        # 0-forms are always scalar
        if tensor is None:
            tensor = op2.Global(1, [0.0])
        else:
            raise ValueError("Can't assemble 0-form into existing tensor")
        result = lambda: tensor.data[0]

    coefficients = f.coefficients()
    domains = f.ufl_domains()

    # These will be used to correctly interpret the "otherwise"
    # subdomain
    all_integer_subdomain_ids = defaultdict(list)
    for k in kernels:
        if k.kinfo.subdomain_id != "otherwise":
            all_integer_subdomain_ids[k.kinfo.integral_type].append(k.kinfo.subdomain_id)
    for k, v in all_integer_subdomain_ids.items():
        all_integer_subdomain_ids[k] = tuple(sorted(v))

    # Since applying boundary conditions to a matrix changes the
    # initial assembly, to support:
    #     A = assemble(a)
    #     bc.apply(A)
    #     solve(A, ...)
    # we need to defer actually assembling the matrix until just
    # before we need it (when we know if there are any bcs to be
    # applied).  To do so, we build a closure that carries out the
    # assembly and stash that on the Matrix object.  When we hit a
    # solve, we funcall the closure with any bcs the Matrix now has to
    # assemble it.

    # In collecting loops mode, we collect the loops, and assume the
    # boundary conditions provided are the ones we want.  It therefore
    # is only used inside residual and jacobian assembly.
    loops = []

    def thunk(bcs):
        if collect_loops:
            loops.append(zero_tensor)
        else:
            zero_tensor()
        for indices, (kernel, integral_type, needs_orientations, subdomain_id, domain_number, coeff_map, needs_cell_facets, pass_layer_arg) in kernels:
            m = domains[domain_number]
            subdomain_data = f.subdomain_data()[m]
            # Find argument space indices
            if is_mat:
                i, j = indices
            elif is_vec:
                i, = indices
            else:
                assert len(indices) == 0

            sdata = subdomain_data.get(integral_type, None)
            if integral_type != 'cell' and sdata is not None:
                raise NotImplementedError("subdomain_data only supported with cell integrals.")

            # Extract block from tensor and test/trial spaces
            # FIXME Ugly variable renaming required because functions are not
            # lexical closures in Python and we're writing to these variables
            if is_mat and result_matrix.block_shape > (1, 1):
                tsbc = []
                trbc = []
                # Unwind ComponentFunctionSpace to check for matching BCs
                for bc in bcs:
                    fs = bc.function_space()
                    if fs.component is not None:
                        fs = fs.parent
                    if fs.index == i:
                        tsbc.append(bc)
                    if fs.index == j:
                        trbc.append(bc)
            elif is_mat:
                tsbc, trbc = bcs, bcs

            # Now build arguments for the par_loop
            kwargs = {}
            # Some integrals require non-coefficient arguments at the
            # end (facet number information).
            extra_args = []
            # Decoration for applying to matrix maps in extruded case
            decoration = None
            itspace = m.measure_set(integral_type, subdomain_id,
                                    all_integer_subdomain_ids)
            if integral_type == "cell":
                itspace = sdata or itspace

                if subdomain_id not in ["otherwise", "everywhere"] and \
                   sdata is not None:
                    raise ValueError("Cannot use subdomain data and subdomain_id")

                def get_map(x, bcs=None, decoration=None):
                    return x.cell_node_map(bcs)

            elif integral_type in ("exterior_facet", "exterior_facet_vert"):
                extra_args.append(m.exterior_facets.local_facet_dat(op2.READ))

                def get_map(x, bcs=None, decoration=None):
                    return x.exterior_facet_node_map(bcs)

            elif integral_type in ("exterior_facet_top", "exterior_facet_bottom"):
                # In the case of extruded meshes with horizontal facet integrals, two
                # parallel loops will (potentially) get created and called based on the
                # domain id: interior horizontal, bottom or top.
                decoration = {"exterior_facet_top": op2.ON_TOP,
                              "exterior_facet_bottom": op2.ON_BOTTOM}[integral_type]
                kwargs["iterate"] = decoration

                def get_map(x, bcs=None, decoration=None):
                    map_ = x.cell_node_map(bcs)
                    if decoration is not None:
                        return op2.DecoratedMap(map_, decoration)
                    return map_

            elif integral_type in ("interior_facet", "interior_facet_vert"):
                extra_args.append(m.interior_facets.local_facet_dat(op2.READ))

                def get_map(x, bcs=None, decoration=None):
                    return x.interior_facet_node_map(bcs)

            elif integral_type == "interior_facet_horiz":
                decoration = op2.ON_INTERIOR_FACETS
                kwargs["iterate"] = decoration

                def get_map(x, bcs=None, decoration=None):
                    map_ = x.cell_node_map(bcs)
                    if decoration is not None:
                        return op2.DecoratedMap(map_, decoration)
                    return map_

            else:
                raise ValueError("Unknown integral type '%s'" % integral_type)

            # Output argument
            if is_mat:
                tensor_arg = mat(lambda s: get_map(s, tsbc, decoration),
                                 lambda s: get_map(s, trbc, decoration),
                                 i, j)
            elif is_vec:
                tensor_arg = vec(lambda s: get_map(s), i)
            else:
                tensor_arg = tensor(op2.INC)

            coords = m.coordinates
            args = [kernel, itspace, tensor_arg,
                    coords.dat(op2.READ, get_map(coords)[op2.i[0]])]
            if needs_orientations:
                o = m.cell_orientations()
                args.append(o.dat(op2.READ, get_map(o)[op2.i[0]]))
            for n in coeff_map:
                c = coefficients[n]
                for c_ in c.split():
                    m_ = get_map(c_)
                    args.append(c_.dat(op2.READ, m_ and m_[op2.i[0]]))
            if needs_cell_facets:
                assert integral_type == "cell"
                extra_args.append(m.cell_to_facets(op2.READ))

            args.extend(extra_args)
            kwargs["pass_layer_arg"] = pass_layer_arg

            try:
                with collecting_loops(collect_loops):
                    loops.append(op2.par_loop(*args, **kwargs))
            except MapValueError:
                raise RuntimeError("Integral measure does not match measure of all coefficients/arguments")

        # Must apply bcs outside loop over kernels because we may wish
        # to apply bcs to a block which is otherwise zero, and
        # therefore does not have an associated kernel.
        if bcs is not None and is_mat:
            for bc in bcs:
                fs = bc.function_space()
                # Evaluate this outwith a "collecting_loops" block,
                # since creation of the bc nodes actually can create a
                # par_loop.
                nodes = bc.nodes
                if len(fs) > 1:
                    raise RuntimeError("""Cannot apply boundary conditions to full mixed space. Did you forget to index it?""")
                shape = result_matrix.block_shape
                with collecting_loops(collect_loops):
                    for i in range(shape[0]):
                        for j in range(shape[1]):
                            # Set diagonal entries on bc nodes to 1 if the current
                            # block is on the matrix diagonal and its index matches the
                            # index of the function space the bc is defined on.
                            if i != j:
                                continue
                            if fs.component is None and fs.index is not None:
                                # Mixed, index (no ComponentFunctionSpace)
                                if fs.index == i:
                                    loops.append(tensor[i, j].set_local_diagonal_entries(nodes))
                            elif fs.component is not None:
                                # ComponentFunctionSpace, check parent index
                                if fs.parent.index is not None:
                                    # Mixed, index doesn't match
                                    if fs.parent.index != i:
                                        continue
                                # Index matches
                                loops.append(tensor[i, j].set_local_diagonal_entries(nodes, idx=fs.component))
                            elif fs.index is None:
                                loops.append(tensor[i, j].set_local_diagonal_entries(nodes))
                            else:
                                raise RuntimeError("Unhandled BC case")
        if bcs is not None and is_vec:
            if len(bcs) > 0 and collect_loops:
                raise NotImplementedError("Loop collection not handled in this case")
            for bc in bcs:
                bc.apply(result_function)
        if is_mat:
            # Queue up matrix assembly (after we've done all the other operations)
            loops.append(tensor.assemble())
        return result()

    if collect_loops:
        thunk(bcs)
        return loops
    if is_mat:
        result_matrix._assembly_callback = thunk
        return result()
    else:
        return thunk(bcs)<|MERGE_RESOLUTION|>--- conflicted
+++ resolved
@@ -6,6 +6,7 @@
 from pyop2 import op2
 from pyop2.base import collecting_loops
 from pyop2.exceptions import MapValueError, SparsityFormatError
+from pyop2.datatypes import ScalarType
 
 from firedrake import assemble_expressions
 from firedrake import tsfc_interface
@@ -325,18 +326,9 @@
             except SparsityFormatError:
                 raise ValueError("Monolithic matrix assembly is not supported for systems with R-space blocks.")
 
-<<<<<<< HEAD
-            if 'scalar_type' in form_compiler_parameters and form_compiler_parameters['scalar_type'] == 'double complex':
-                matrixdtype = numpy.complex128
-            else:
-                matrixdtype = numpy.float64
-            result_matrix = matrix.Matrix(f, bcs, sparsity, matrixdtype,
-                                          "%s_%s_matrix" % fs_names)
-=======
-            result_matrix = matrix.Matrix(f, bcs, sparsity, numpy.float64,
+            result_matrix = matrix.Matrix(f, bcs, sparsity, ScalarType,
                                           "%s_%s_matrix" % fs_names,
                                           options_prefix=options_prefix)
->>>>>>> 2da6c4b1
             tensor = result_matrix._M
         else:
             if isinstance(tensor, matrix.ImplicitMatrix):
