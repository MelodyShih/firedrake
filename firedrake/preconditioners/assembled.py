import abc

from firedrake.preconditioners.base import PCBase
from firedrake.functionspace import FunctionSpace, MixedFunctionSpace
from firedrake.petsc import PETSc
from firedrake.ufl_expr import TestFunction, TrialFunction
import firedrake.dmhooks as dmhooks
from firedrake.dmhooks import get_function_space, get_appctx

__all__ = ("AssembledPC", "AuxiliaryOperatorPC")


class AssembledPC(PCBase):
    """A matrix-free PC that assembles the operator.

    Internally this makes a PETSc PC object that can be controlled by
    options using the extra options prefix ``assembled_``.
    """

    _prefix = "assembled_"

    def initialize(self, pc):
        from firedrake.assemble import allocate_matrix, create_assembly_callable
        _, P = pc.getOperators()

        if pc.getType() != "python":
            raise ValueError("Expecting PC type python")
        opc = pc
        appctx = self.get_appctx(pc)
        fcp = appctx.get("form_compiler_parameters")

        V = get_function_space(pc.getDM())
        if len(V) == 1:
            V = FunctionSpace(V.mesh(), V.ufl_element())
        else:
            V = MixedFunctionSpace([V_ for V_ in V])
        test = TestFunction(V)
        trial = TrialFunction(V)

        if P.type == "python":
            context = P.getPythonContext()
            # It only makes sense to preconditioner/invert a diagonal
            # block in general.  That's all we're going to allow.
            if not context.on_diag:
                raise ValueError("Only makes sense to invert diagonal block")

        prefix = pc.getOptionsPrefix()
        options_prefix = prefix + self._prefix

        mat_type = PETSc.Options().getString(options_prefix + "mat_type", "aij")

        (a, bcs) = self.form(pc, test, trial)

        self.P = allocate_matrix(a, bcs=bcs,
                                 form_compiler_parameters=fcp,
                                 mat_type=mat_type,
                                 options_prefix=options_prefix)
        self._assemble_P = create_assembly_callable(a, tensor=self.P,
                                                    bcs=bcs,
                                                    form_compiler_parameters=fcp,
                                                    mat_type=mat_type)
        self._assemble_P()

        # Transfer nullspace over
        Pmat = self.P.petscmat
        Pmat.setNullSpace(P.getNullSpace())
        tnullsp = P.getTransposeNullSpace()
        if tnullsp.handle != 0:
            Pmat.setTransposeNullSpace(tnullsp)

        # Internally, we just set up a PC object that the user can configure
        # however from the PETSc command line.  Since PC allows the user to specify
        # a KSP, we can do iterative by -assembled_pc_type ksp.
        pc = PETSc.PC().create(comm=opc.comm)
        pc.incrementTabLevel(1, parent=opc)

        # We set a DM and an appropriate SNESContext on the constructed PC so one
        # can do e.g. multigrid or patch solves.
        from firedrake.variational_solver import NonlinearVariationalProblem
        from firedrake.solving_utils import _SNESContext
        dm = opc.getDM()
        octx = get_appctx(dm)

        # Call post jacobian callback so that user can modify the operator
        from firedrake.mg.utils import get_level
        if octx._post_jacobian_callback is not None:
            _, level = get_level(octx._x.ufl_domain())
            octx._post_jacobian_callback(octx._x.dat.vec_wo, Pmat, level)

        oproblem = octx._problem
<<<<<<< HEAD
        nproblem = NonlinearVariationalProblem(oproblem.F, oproblem.u, bcs,\
                                             J=a, form_compiler_parameters=fcp)
        self._ctx_ref = _SNESContext(nproblem, mat_type, mat_type, octx.appctx)
=======
        nproblem = NonlinearVariationalProblem(oproblem.F, oproblem.u, bcs, J=a, form_compiler_parameters=fcp)
        self._ctx_ref = _SNESContext(nproblem, mat_type, mat_type, octx.appctx, options_prefix=options_prefix)
>>>>>>> 99f4489b

        pc.setDM(dm)
        pc.setOptionsPrefix(options_prefix)
        pc.setOperators(Pmat, Pmat)
        self.pc = pc
        with dmhooks.add_hooks(dm, self, appctx=self._ctx_ref, save=False):
            pc.setFromOptions()

    def update(self, pc):
        self._assemble_P()

    def form(self, pc, test, trial):
        _, P = pc.getOperators()
        if P.getType() == "python":
            context = P.getPythonContext()
            return (context.a, context.row_bcs)
        else:
            context = dmhooks.get_appctx(pc.getDM())
            return (context.Jp or context.J, context._problem.bcs)

    def apply(self, pc, x, y):
        dm = pc.getDM()
        with dmhooks.add_hooks(dm, self, appctx=self._ctx_ref):
            self.pc.apply(x, y)

    def applyTranspose(self, pc, x, y):
        dm = pc.getDM()
        with dmhooks.add_hooks(dm, self, appctx=self._ctx_ref):
            self.pc.applyTranspose(x, y)

    def view(self, pc, viewer=None):
        super(AssembledPC, self).view(pc, viewer)
        if hasattr(self, "pc"):
            viewer.printfASCII("PC to apply inverse\n")
            self.pc.view(viewer)


class AuxiliaryOperatorPC(AssembledPC):
    """A preconditioner that builds a PC on a specified form.
    Mainly used for describing approximations to Schur complements.
    """

    _prefix = "aux_"

    @abc.abstractmethod
    def form(self, pc, test, trial):
        """

        :arg pc: a `PETSc.PC` object. Use `self.get_appctx(pc)` to get the
             user-supplied application-context, if desired.

        :arg test: a `TestFunction` on this `FunctionSpace`.

        :arg trial: a `TrialFunction` on this `FunctionSpace`.

        :returns `(a, bcs)`, where `a` is a bilinear `Form`
        and `bcs` is a list of `DirichletBC` boundary conditions (possibly `None`).
        """
        raise NotImplementedError<|MERGE_RESOLUTION|>--- conflicted
+++ resolved
@@ -88,14 +88,8 @@
             octx._post_jacobian_callback(octx._x.dat.vec_wo, Pmat, level)
 
         oproblem = octx._problem
-<<<<<<< HEAD
-        nproblem = NonlinearVariationalProblem(oproblem.F, oproblem.u, bcs,\
-                                             J=a, form_compiler_parameters=fcp)
-        self._ctx_ref = _SNESContext(nproblem, mat_type, mat_type, octx.appctx)
-=======
         nproblem = NonlinearVariationalProblem(oproblem.F, oproblem.u, bcs, J=a, form_compiler_parameters=fcp)
         self._ctx_ref = _SNESContext(nproblem, mat_type, mat_type, octx.appctx, options_prefix=options_prefix)
->>>>>>> 99f4489b
 
         pc.setDM(dm)
         pc.setOptionsPrefix(options_prefix)
